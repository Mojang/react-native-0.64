--- conflicted
+++ resolved
@@ -1,10 +1,6 @@
 {
   "name": "react-native-codegen",
-<<<<<<< HEAD
-  "version": "0.0.7",
-=======
   "version": "0.0.6",
->>>>>>> ace025d2
   "description": "⚛️ Code generation tools for React Native",
   "homepage": "https://github.com/facebook/react-native/tree/master/packages/react-native-codegen",
   "repository": {
