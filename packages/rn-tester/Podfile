--- conflicted
+++ resolved
@@ -1,11 +1,9 @@
 require_relative '../../scripts/react_native_pods'
 
 source 'https://cdn.cocoapods.org/'
-platform :ios, '11.0'
+platform :ios, '10.0'
 
-USE_FRAMEWORKS = ENV['USE_FRAMEWORKS'] == '1'
-
-if USE_FRAMEWORKS
+if ENV['USE_FRAMEWORKS'] == '1'
   puts "Installing pods with use_frameworks!"
   use_frameworks!
 end
@@ -41,9 +39,7 @@
 
 target 'RNTester' do
   pods()
-  if !USE_FRAMEWORKS
-    use_flipper!
-  end
+  use_flipper!
 end
 
 target 'RNTesterUnitTests' do
@@ -56,8 +52,6 @@
   pod 'React-RCTTest', :path => "./RCTTest"
 end
 
-<<<<<<< HEAD
-=======
 def frameworks_pre_install(installer)
   static_frameworks = ['FlipperKit', 'Flipper', 'Flipper-Folly',
       'CocoaAsyncSocket', 'ComponentKit', 'Flipper-DoubleConversion',
@@ -74,9 +68,6 @@
   end
 end
 
->>>>>>> ace025d2
 post_install do |installer|
-  if !USE_FRAMEWORKS
-    flipper_post_install(installer)
-  end
+  flipper_post_install(installer)
 end