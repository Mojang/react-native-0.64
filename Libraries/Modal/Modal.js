/**
 * Copyright (c) Facebook, Inc. and its affiliates.
 *
 * This source code is licensed under the MIT license found in the
 * LICENSE file in the root directory of this source tree.
 *
 * @format
 * @flow strict-local
 */

const AppContainer = require('../ReactNative/AppContainer');
const I18nManager = require('../ReactNative/I18nManager');
import NativeEventEmitter from '../EventEmitter/NativeEventEmitter';
import NativeModalManager from './NativeModalManager';
const Platform = require('../Utilities/Platform');
const React = require('react');
const ScrollView = require('../Components/ScrollView/ScrollView');
const StyleSheet = require('../StyleSheet/StyleSheet');
const View = require('../Components/View/View');

const {RootTagContext} = require('../ReactNative/RootTag');

import type {ViewProps} from '../Components/View/ViewPropTypes';
import {VirtualizedListContextResetter} from '../Lists/VirtualizedListContext.js';
import type {RootTag} from '../ReactNative/RootTag';
import type {DirectEventHandler} from '../Types/CodegenTypes';
import {type EventSubscription} from '../vendor/emitter/EventEmitter';
import RCTModalHostView from './RCTModalHostViewNativeComponent';

<<<<<<< HEAD
type ModalEventDefinitions = {
  modalDismissed: [{modalID: number}],
};

const ModalEventEmitter =
  Platform.OS === 'ios' && NativeModalManager != null
    ? new NativeEventEmitter<ModalEventDefinitions>(NativeModalManager)
=======
const ModalEventEmitter =
  Platform.OS === 'ios' && NativeModalManager != null
    ? new NativeEventEmitter(NativeModalManager)
>>>>>>> ace025d2
    : null;

/**
 * The Modal component is a simple way to present content above an enclosing view.
 *
 * See https://reactnative.dev/docs/modal.html
 */

// In order to route onDismiss callbacks, we need to uniquely identifier each
// <Modal> on screen. There can be different ones, either nested or as siblings.
// We cannot pass the onDismiss callback to native as the view will be
// destroyed before the callback is fired.
let uniqueModalIdentifier = 0;

type OrientationChangeEvent = $ReadOnly<{|
  orientation: 'portrait' | 'landscape',
|}>;

export type Props = $ReadOnly<{|
  ...ViewProps,

  /**
   * The `animationType` prop controls how the modal animates.
   *
   * See https://reactnative.dev/docs/modal.html#animationtype
   */
  animationType?: ?('none' | 'slide' | 'fade'),

  /**
   * The `presentationStyle` prop controls how the modal appears.
   *
   * See https://reactnative.dev/docs/modal.html#presentationstyle
   */
  presentationStyle?: ?(
    | 'fullScreen'
    | 'pageSheet'
    | 'formSheet'
    | 'overFullScreen'
  ),

  /**
   * The `transparent` prop determines whether your modal will fill the
   * entire view.
   *
   * See https://reactnative.dev/docs/modal.html#transparent
   */
  transparent?: ?boolean,

  /**
   * The `statusBarTranslucent` prop determines whether your modal should go under
   * the system statusbar.
   *
   * See https://reactnative.dev/docs/modal.html#transparent
   */
  statusBarTranslucent?: ?boolean,

  /**
   * The `hardwareAccelerated` prop controls whether to force hardware
   * acceleration for the underlying window.
   *
   * This prop works only on Android.
   *
   * See https://reactnative.dev/docs/modal.html#hardwareaccelerated
   */
  hardwareAccelerated?: ?boolean,

  /**
   * The `visible` prop determines whether your modal is visible.
   *
   * See https://reactnative.dev/docs/modal.html#visible
   */
  visible?: ?boolean,

  /**
   * The `onRequestClose` callback is called when the user taps the hardware
   * back button on Android or the menu button on Apple TV.
   *
   * This is required on Apple TV and Android.
   *
   * See https://reactnative.dev/docs/modal.html#onrequestclose
   */
  onRequestClose?: ?DirectEventHandler<null>,

  /**
   * The `onShow` prop allows passing a function that will be called once the
   * modal has been shown.
   *
   * See https://reactnative.dev/docs/modal.html#onshow
   */
  onShow?: ?DirectEventHandler<null>,

  /**
   * The `onDismiss` prop allows passing a function that will be called once
   * the modal has been dismissed.
   *
   * See https://reactnative.dev/docs/modal.html#ondismiss
   */
  onDismiss?: ?() => mixed,

  /**
   * The `supportedOrientations` prop allows the modal to be rotated to any of the specified orientations.
   *
   * See https://reactnative.dev/docs/modal.html#supportedorientations
   */
  supportedOrientations?: ?$ReadOnlyArray<
    | 'portrait'
    | 'portrait-upside-down'
    | 'landscape'
    | 'landscape-left'
    | 'landscape-right',
  >,

  /**
   * The `onOrientationChange` callback is called when the orientation changes while the modal is being displayed.
   *
   * See https://reactnative.dev/docs/modal.html#onorientationchange
   */
  onOrientationChange?: ?DirectEventHandler<OrientationChangeEvent>,
|}>;

class Modal extends React.Component<Props> {
  static defaultProps: {|hardwareAccelerated: boolean, visible: boolean|} = {
    visible: true,
    hardwareAccelerated: false,
  };

  static contextType: React.Context<RootTag> = RootTagContext;

  _identifier: number;
  _eventSubscription: ?EventSubscription;

  constructor(props: Props) {
    super(props);
    Modal._confirmProps(props);
    this._identifier = uniqueModalIdentifier++;
  }

  componentDidMount() {
    if (ModalEventEmitter) {
      this._eventSubscription = ModalEventEmitter.addListener(
        'modalDismissed',
        event => {
          if (event.modalID === this._identifier && this.props.onDismiss) {
            this.props.onDismiss();
          }
        },
      );
    }
  }

  componentWillUnmount() {
    if (this._eventSubscription) {
      this._eventSubscription.remove();
    }
  }

  UNSAFE_componentWillReceiveProps(nextProps: Props) {
    Modal._confirmProps(nextProps);
  }

  static _confirmProps(props: Props) {
    if (
      props.presentationStyle &&
      props.presentationStyle !== 'overFullScreen' &&
      props.transparent === true
    ) {
      console.warn(
        `Modal with '${props.presentationStyle}' presentation style and 'transparent' value is not supported.`,
      );
    }
  }

  render(): React.Node {
    if (this.props.visible !== true) {
      return null;
    }

    const containerStyles = {
      backgroundColor:
        this.props.transparent === true ? 'transparent' : 'white',
    };

    let animationType = this.props.animationType || 'none';

    let presentationStyle = this.props.presentationStyle;
    if (!presentationStyle) {
      presentationStyle = 'fullScreen';
      if (this.props.transparent === true) {
        presentationStyle = 'overFullScreen';
      }
    }

    const innerChildren = __DEV__ ? (
      <AppContainer rootTag={this.context}>{this.props.children}</AppContainer>
    ) : (
      this.props.children
    );

    return (
      <RCTModalHostView
        animationType={animationType}
        presentationStyle={presentationStyle}
        transparent={this.props.transparent}
        hardwareAccelerated={this.props.hardwareAccelerated}
        onRequestClose={this.props.onRequestClose}
        onShow={this.props.onShow}
        statusBarTranslucent={this.props.statusBarTranslucent}
        identifier={this._identifier}
        style={styles.modal}
        onStartShouldSetResponder={this._shouldSetResponder}
        supportedOrientations={this.props.supportedOrientations}
        onOrientationChange={this.props.onOrientationChange}>
        <VirtualizedListContextResetter>
          <ScrollView.Context.Provider value={null}>
            <View
              style={[styles.container, containerStyles]}
              collapsable={false}>
              {innerChildren}
            </View>
          </ScrollView.Context.Provider>
        </VirtualizedListContextResetter>
      </RCTModalHostView>
    );
  }

  // We don't want any responder events bubbling out of the modal.
  _shouldSetResponder(): boolean {
    return true;
  }
}

const side = I18nManager.getConstants().isRTL ? 'right' : 'left';
const styles = StyleSheet.create({
  modal: {
    position: 'absolute',
  },
  container: {
    /* $FlowFixMe(>=0.111.0 site=react_native_fb) This comment suppresses an
     * error found when Flow v0.111 was deployed. To see the error, delete this
     * comment and run Flow. */
    [side]: 0,
    top: 0,
    flex: 1,
  },
});

module.exports = Modal;<|MERGE_RESOLUTION|>--- conflicted
+++ resolved
@@ -8,6 +8,8 @@
  * @flow strict-local
  */
 
+'use strict';
+
 const AppContainer = require('../ReactNative/AppContainer');
 const I18nManager = require('../ReactNative/I18nManager');
 import NativeEventEmitter from '../EventEmitter/NativeEventEmitter';
@@ -27,19 +29,9 @@
 import {type EventSubscription} from '../vendor/emitter/EventEmitter';
 import RCTModalHostView from './RCTModalHostViewNativeComponent';
 
-<<<<<<< HEAD
-type ModalEventDefinitions = {
-  modalDismissed: [{modalID: number}],
-};
-
-const ModalEventEmitter =
-  Platform.OS === 'ios' && NativeModalManager != null
-    ? new NativeEventEmitter<ModalEventDefinitions>(NativeModalManager)
-=======
 const ModalEventEmitter =
   Platform.OS === 'ios' && NativeModalManager != null
     ? new NativeEventEmitter(NativeModalManager)
->>>>>>> ace025d2
     : null;
 
 /**
