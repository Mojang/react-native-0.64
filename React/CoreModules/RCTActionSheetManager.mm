/*
 * Copyright (c) Facebook, Inc. and its affiliates.
 *
 * This source code is licensed under the MIT license found in the
 * LICENSE file in the root directory of this source tree.
 */

#import <React/RCTActionSheetManager.h>

#import <React/RCTBridge.h>
#import <React/RCTConvert.h>
#import <React/RCTLog.h>
#import <React/RCTUIManager.h>
#import <React/RCTUtils.h>

#import <FBReactNativeSpec/FBReactNativeSpec.h>
#import <RCTTypeSafety/RCTConvertHelpers.h>

#import "CoreModulesPlugins.h"

using namespace facebook::react;

@interface RCTActionSheetManager () <UIActionSheetDelegate, NativeActionSheetManagerSpec>
@end

@implementation RCTActionSheetManager {
  // Use NSMapTable, as UIAlertViews do not implement <NSCopying>
  // which is required for NSDictionary keys
  NSMapTable *_callbacks;
}

RCT_EXPORT_MODULE()

@synthesize viewRegistry_DEPRECATED = _viewRegistry_DEPRECATED;

- (dispatch_queue_t)methodQueue
{
  return dispatch_get_main_queue();
}

- (void)presentViewController:(UIViewController *)alertController
       onParentViewController:(UIViewController *)parentViewController
                anchorViewTag:(NSNumber *)anchorViewTag
{
  alertController.modalPresentationStyle = UIModalPresentationPopover;
  UIView *sourceView = parentViewController.view;

  if (anchorViewTag) {
    sourceView = [self.viewRegistry_DEPRECATED viewForReactTag:anchorViewTag];
  } else {
    alertController.popoverPresentationController.permittedArrowDirections = 0;
  }
  alertController.popoverPresentationController.sourceView = sourceView;
  alertController.popoverPresentationController.sourceRect = sourceView.bounds;
  [parentViewController presentViewController:alertController animated:YES completion:nil];
}

RCT_EXPORT_METHOD(showActionSheetWithOptions
                  : (JS::NativeActionSheetManager::SpecShowActionSheetWithOptionsOptions &)options callback
                  : (RCTResponseSenderBlock)callback)
{
  if (RCTRunningInAppExtension()) {
    RCTLogError(@"Unable to show action sheet from app extension");
    return;
  }

  if (!_callbacks) {
    _callbacks = [NSMapTable strongToStrongObjectsMapTable];
  }

  NSString *title = options.title();
  NSString *message = options.message();
  NSArray<NSString *> *buttons = RCTConvertOptionalVecToArray(options.options(), ^id(NSString *element) {
    return element;
  });
  NSArray<NSNumber *> *disabledButtonIndices;
  NSInteger cancelButtonIndex =
      options.cancelButtonIndex() ? [RCTConvert NSInteger:@(*options.cancelButtonIndex())] : -1;
  NSArray<NSNumber *> *destructiveButtonIndices;
  if (options.disabledButtonIndices()) {
    disabledButtonIndices = RCTConvertVecToArray(*options.disabledButtonIndices(), ^id(double element) {
      return @(element);
    });
  }
  if (options.destructiveButtonIndices()) {
    destructiveButtonIndices = RCTConvertVecToArray(*options.destructiveButtonIndices(), ^id(double element) {
      return @(element);
    });
  } else {
    NSNumber *destructiveButtonIndex = @-1;
    destructiveButtonIndices = @[ destructiveButtonIndex ];
  }

  UIViewController *controller = RCTPresentedViewController();
  NSNumber *anchor = [RCTConvert NSNumber:options.anchor() ? @(*options.anchor()) : nil];
  UIColor *tintColor = [RCTConvert UIColor:options.tintColor() ? @(*options.tintColor()) : nil];

  if (controller == nil) {
<<<<<<< HEAD
    RCTLogError(
        @"Tried to display action sheet but there is no application window. options: %@", @{
          @"title" : title,
          @"message" : message,
          @"options" : buttons,
          @"cancelButtonIndex" : @(cancelButtonIndex),
          @"destructiveButtonIndices" : destructiveButtonIndices,
          @"anchor" : anchor,
          @"tintColor" : tintColor,
          @"disabledButtonIndices" : disabledButtonIndices,
        });
=======
    RCTLogError(@"Tried to display action sheet but there is no application window. options: %@", @{
      @"title" : title,
      @"message" : message,
      @"options" : buttons,
      @"cancelButtonIndex" : @(cancelButtonIndex),
      @"destructiveButtonIndices" : destructiveButtonIndices,
      @"anchor" : anchor,
      @"tintColor" : tintColor,
      @"disabledButtonIndices" : disabledButtonIndices,
    });
>>>>>>> ace025d2
    return;
  }

  /*
   * The `anchor` option takes a view to set as the anchor for the share
   * popup to point to, on iPads running iOS 8. If it is not passed, it
   * defaults to centering the share popup on screen without any arrows.
   */
  NSNumber *anchorViewTag = anchor;

  UIAlertController *alertController = [UIAlertController alertControllerWithTitle:title
                                                                           message:message
                                                                    preferredStyle:UIAlertControllerStyleActionSheet];

  NSInteger index = 0;
  for (NSString *option in buttons) {
    UIAlertActionStyle style = UIAlertActionStyleDefault;
    if ([destructiveButtonIndices containsObject:@(index)]) {
      style = UIAlertActionStyleDestructive;
    } else if (index == cancelButtonIndex) {
      style = UIAlertActionStyleCancel;
    }

    NSInteger localIndex = index;
    [alertController addAction:[UIAlertAction actionWithTitle:option
                                                        style:style
                                                      handler:^(__unused UIAlertAction *action) {
                                                        callback(@[ @(localIndex) ]);
                                                      }]];

    index++;
  }

  if (disabledButtonIndices) {
    for (NSNumber *disabledButtonIndex in disabledButtonIndices) {
      if ([disabledButtonIndex integerValue] < buttons.count) {
        [alertController.actions[[disabledButtonIndex integerValue]] setEnabled:false];
      } else {
<<<<<<< HEAD
        RCTLogError(
            @"Index %@ from `disabledButtonIndices` is out of bounds. Maximum index value is %@.",
            @([disabledButtonIndex integerValue]),
            @(buttons.count - 1));
=======
        RCTLogError(@"Index %@ from `disabledButtonIndices` is out of bounds. Maximum index value is %@.", @([disabledButtonIndex integerValue]), @(buttons.count - 1));
>>>>>>> ace025d2
        return;
      }
    }
  }

  alertController.view.tintColor = tintColor;
#if defined(__IPHONE_OS_VERSION_MAX_ALLOWED) && defined(__IPHONE_13_0) && \
    __IPHONE_OS_VERSION_MAX_ALLOWED >= __IPHONE_13_0
  if (@available(iOS 13.0, *)) {
    NSString *userInterfaceStyle = [RCTConvert NSString:options.userInterfaceStyle()];

    if (userInterfaceStyle == nil || [userInterfaceStyle isEqualToString:@""]) {
      alertController.overrideUserInterfaceStyle = UIUserInterfaceStyleUnspecified;
    } else if ([userInterfaceStyle isEqualToString:@"dark"]) {
      alertController.overrideUserInterfaceStyle = UIUserInterfaceStyleDark;
    } else if ([userInterfaceStyle isEqualToString:@"light"]) {
      alertController.overrideUserInterfaceStyle = UIUserInterfaceStyleLight;
    }
  }
#endif

  [self presentViewController:alertController onParentViewController:controller anchorViewTag:anchorViewTag];
}

RCT_EXPORT_METHOD(showShareActionSheetWithOptions
                  : (JS::NativeActionSheetManager::SpecShowShareActionSheetWithOptionsOptions &)options failureCallback
                  : (RCTResponseSenderBlock)failureCallback successCallback
                  : (RCTResponseSenderBlock)successCallback)
{
  if (RCTRunningInAppExtension()) {
    RCTLogError(@"Unable to show action sheet from app extension");
    return;
  }

  NSMutableArray<id> *items = [NSMutableArray array];
  NSString *message = options.message();
  if (message) {
    [items addObject:message];
  }
  NSURL *URL = [RCTConvert NSURL:options.url()];
  if (URL) {
    if ([URL.scheme.lowercaseString isEqualToString:@"data"]) {
      NSError *error;
      NSData *data = [NSData dataWithContentsOfURL:URL options:(NSDataReadingOptions)0 error:&error];
      if (!data) {
        failureCallback(@[ RCTJSErrorFromNSError(error) ]);
        return;
      }
      [items addObject:data];
    } else {
      [items addObject:URL];
    }
  }
  if (items.count == 0) {
    RCTLogError(@"No `url` or `message` to share");
    return;
  }

  UIActivityViewController *shareController = [[UIActivityViewController alloc] initWithActivityItems:items
                                                                                applicationActivities:nil];

  NSString *subject = options.subject();
  if (subject) {
    [shareController setValue:subject forKey:@"subject"];
  }

  NSArray *excludedActivityTypes =
      RCTConvertOptionalVecToArray(options.excludedActivityTypes(), ^id(NSString *element) {
        return element;
      });
  if (excludedActivityTypes) {
    shareController.excludedActivityTypes = excludedActivityTypes;
  }

  UIViewController *controller = RCTPresentedViewController();
  shareController.completionWithItemsHandler =
      ^(NSString *activityType, BOOL completed, __unused NSArray *returnedItems, NSError *activityError) {
        if (activityError) {
          failureCallback(@[ RCTJSErrorFromNSError(activityError) ]);
        } else if (completed || activityType == nil) {
          successCallback(@[ @(completed), RCTNullIfNil(activityType) ]);
        }
      };

  NSNumber *anchorViewTag = [RCTConvert NSNumber:options.anchor() ? @(*options.anchor()) : nil];
  shareController.view.tintColor = [RCTConvert UIColor:options.tintColor() ? @(*options.tintColor()) : nil];

#if defined(__IPHONE_OS_VERSION_MAX_ALLOWED) && defined(__IPHONE_13_0) && \
    __IPHONE_OS_VERSION_MAX_ALLOWED >= __IPHONE_13_0
  if (@available(iOS 13.0, *)) {
    NSString *userInterfaceStyle = [RCTConvert NSString:options.userInterfaceStyle()];

    if (userInterfaceStyle == nil || [userInterfaceStyle isEqualToString:@""]) {
      shareController.overrideUserInterfaceStyle = UIUserInterfaceStyleUnspecified;
    } else if ([userInterfaceStyle isEqualToString:@"dark"]) {
      shareController.overrideUserInterfaceStyle = UIUserInterfaceStyleDark;
    } else if ([userInterfaceStyle isEqualToString:@"light"]) {
      shareController.overrideUserInterfaceStyle = UIUserInterfaceStyleLight;
    }
  }
#endif

  [self presentViewController:shareController onParentViewController:controller anchorViewTag:anchorViewTag];
}

- (std::shared_ptr<TurboModule>)getTurboModule:(const ObjCTurboModule::InitParams &)params
{
  return std::make_shared<NativeActionSheetManagerSpecJSI>(params);
}

@end

Class RCTActionSheetManagerCls(void)
{
  return RCTActionSheetManager.class;
}<|MERGE_RESOLUTION|>--- conflicted
+++ resolved
@@ -31,7 +31,7 @@
 
 RCT_EXPORT_MODULE()
 
-@synthesize viewRegistry_DEPRECATED = _viewRegistry_DEPRECATED;
+@synthesize bridge = _bridge;
 
 - (dispatch_queue_t)methodQueue
 {
@@ -46,7 +46,7 @@
   UIView *sourceView = parentViewController.view;
 
   if (anchorViewTag) {
-    sourceView = [self.viewRegistry_DEPRECATED viewForReactTag:anchorViewTag];
+    sourceView = [self.bridge.uiManager viewForReactTag:anchorViewTag];
   } else {
     alertController.popoverPresentationController.permittedArrowDirections = 0;
   }
@@ -96,19 +96,6 @@
   UIColor *tintColor = [RCTConvert UIColor:options.tintColor() ? @(*options.tintColor()) : nil];
 
   if (controller == nil) {
-<<<<<<< HEAD
-    RCTLogError(
-        @"Tried to display action sheet but there is no application window. options: %@", @{
-          @"title" : title,
-          @"message" : message,
-          @"options" : buttons,
-          @"cancelButtonIndex" : @(cancelButtonIndex),
-          @"destructiveButtonIndices" : destructiveButtonIndices,
-          @"anchor" : anchor,
-          @"tintColor" : tintColor,
-          @"disabledButtonIndices" : disabledButtonIndices,
-        });
-=======
     RCTLogError(@"Tried to display action sheet but there is no application window. options: %@", @{
       @"title" : title,
       @"message" : message,
@@ -119,7 +106,6 @@
       @"tintColor" : tintColor,
       @"disabledButtonIndices" : disabledButtonIndices,
     });
->>>>>>> ace025d2
     return;
   }
 
@@ -158,14 +144,7 @@
       if ([disabledButtonIndex integerValue] < buttons.count) {
         [alertController.actions[[disabledButtonIndex integerValue]] setEnabled:false];
       } else {
-<<<<<<< HEAD
-        RCTLogError(
-            @"Index %@ from `disabledButtonIndices` is out of bounds. Maximum index value is %@.",
-            @([disabledButtonIndex integerValue]),
-            @(buttons.count - 1));
-=======
         RCTLogError(@"Index %@ from `disabledButtonIndices` is out of bounds. Maximum index value is %@.", @([disabledButtonIndex integerValue]), @(buttons.count - 1));
->>>>>>> ace025d2
         return;
       }
     }
