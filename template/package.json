{
  "name": "HelloWorld",
  "version": "0.0.1",
  "private": true,
  "scripts": {
    "android": "react-native run-android",
    "ios": "react-native run-ios",
    "start": "react-native start",
    "test": "jest",
    "lint": "eslint ."
  },
  "dependencies": {
    "react": "17.0.1",
    "react-native": "0.64.0"
  },
  "devDependencies": {
    "@babel/core": "^7.12.9",
    "@babel/runtime": "^7.12.5",
    "@react-native-community/eslint-config": "^2.0.0",
    "babel-jest": "^26.6.3",
    "eslint": "7.14.0",
    "jest": "^26.6.3",
    "metro-react-native-babel-preset": "^0.64.0",
<<<<<<< HEAD
    "react-native-codegen": "^0.0.7",
=======
>>>>>>> ace025d2
    "react-test-renderer": "17.0.1"
  },
  "jest": {
    "preset": "react-native"
  }
}<|MERGE_RESOLUTION|>--- conflicted
+++ resolved
@@ -21,10 +21,6 @@
     "eslint": "7.14.0",
     "jest": "^26.6.3",
     "metro-react-native-babel-preset": "^0.64.0",
-<<<<<<< HEAD
-    "react-native-codegen": "^0.0.7",
-=======
->>>>>>> ace025d2
     "react-test-renderer": "17.0.1"
   },
   "jest": {
