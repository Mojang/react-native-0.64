--- conflicted
+++ resolved
@@ -15,10 +15,10 @@
   environment:
     - GIT_COMMIT_DESC: git log --format=oneline -n 1 $CIRCLE_SHA1
     # The public github tokens are publicly visible by design
-    - PUBLIC_PULLBOT_GITHUB_TOKEN_A: &github_pullbot_token_a "a6edf8e8d40ce4e8b11a"
-    - PUBLIC_PULLBOT_GITHUB_TOKEN_B: &github_pullbot_token_b "150e1341f4dd9c944d2a"
-    - PUBLIC_ANALYSISBOT_GITHUB_TOKEN_A: &github_analysisbot_token_a "312d354b5c36f082cfe9"
-    - PUBLIC_ANALYSISBOT_GITHUB_TOKEN_B: &github_analysisbot_token_b "07973d757026bdd9f196"
+    - PUBLIC_PULLBOT_GITHUB_TOKEN_A: "a6edf8e8d40ce4e8b11a"
+    - PUBLIC_PULLBOT_GITHUB_TOKEN_B: "150e1341f4dd9c944d2a"
+    - PUBLIC_ANALYSISBOT_GITHUB_TOKEN_A: &github_token_a "78a72af35445ca3f8180"
+    - PUBLIC_ANALYSISBOT_GITHUB_TOKEN_B: &github_token_b "b1a98e0bbd56ff1ccba1"
 
 # -------------------------
 #        EXECUTORS
@@ -44,10 +44,8 @@
       - GRADLE_OPTS: '-Dorg.gradle.daemon=false -Dorg.gradle.jvmargs="-XX:+HeapDumpOnOutOfMemoryError"'
       - BUILD_THREADS: 2
       # Repeated here, as the environment key in this executor will overwrite the one in defaults
-      - PUBLIC_ANALYSISBOT_GITHUB_TOKEN_A: *github_analysisbot_token_a
-      - PUBLIC_ANALYSISBOT_GITHUB_TOKEN_B: *github_analysisbot_token_b
-      - PUBLIC_PULLBOT_GITHUB_TOKEN_A: *github_pullbot_token_a
-      - PUBLIC_PULLBOT_GITHUB_TOKEN_B: *github_pullbot_token_b
+      - PUBLIC_ANALYSISBOT_GITHUB_TOKEN_A: *github_token_a
+      - PUBLIC_ANALYSISBOT_GITHUB_TOKEN_B: *github_token_b
   reactnativeios:
     <<: *defaults
     macos:
@@ -77,6 +75,7 @@
       - restore_cache:
           keys:
             - v4-yarn-cache-{{ arch }}-{{ checksum "yarn.lock" }}
+            - v4-yarn-cache-{{ arch }}
       - run:
           name: "Yarn: Install Dependencies"
           command: |
@@ -95,6 +94,7 @@
       - restore_cache:
           keys:
             - v3-buck-v2019.01.10.01-{{ checksum "scripts/circleci/buck_fetch.sh" }}}
+            - v3-buck-v2019.01.10.01-
       - run:
           name: Install BUCK
           command: |
@@ -151,20 +151,20 @@
           command: cp packages/rn-tester/Podfile.lock packages/rn-tester/Podfile.lock.bak
       - restore_cache:
           keys:
-            # The committed lockfile is generated using USE_FRAMEWORKS=0 and USE_HERMES=0 so it could load an outdated cache if a change
-            # only affects the frameworks or hermes config. To help prevent this also cache based on the content of Podfile.
-            - v3-pods-{{ .Environment.CIRCLE_JOB }}-{{ checksum "packages/rn-tester/Podfile.lock.bak" }}-{{ checksum "packages/rn-tester/Podfile" }}
+            - v3-pods-{{ .Environment.CIRCLE_JOB }}-{{ checksum "packages/rn-tester/Podfile.lock.bak" }}
+            - v3-pods-{{ .Environment.CIRCLE_JOB }}-
       - steps: << parameters.steps >>
       - save_cache:
           paths:
             - packages/rn-tester/Pods
-          key: v3-pods-{{ .Environment.CIRCLE_JOB }}-{{ checksum "packages/rn-tester/Podfile.lock.bak" }}-{{ checksum "packages/rn-tester/Podfile" }}
+          key: v3-pods-{{ .Environment.CIRCLE_JOB }}-{{ checksum "packages/rn-tester/Podfile.lock.bak" }}
 
   download_gradle_dependencies:
     steps:
       - restore_cache:
           keys:
             - v1-gradle-{{ checksum "ReactAndroid/build.gradle" }}-{{ checksum "scripts/circleci/gradle_download_deps.sh" }}
+            - v1-gradle-
       - run:
           name: Download Dependencies Using Gradle
           command: ./scripts/circleci/gradle_download_deps.sh
@@ -236,17 +236,17 @@
   # Issues will be posted to the PR itself via GitHub bots.
   # This workflow should only fail if the bots fail to run.
   analyze_pr:
-    executor: reactnativeandroid
+    executor: nodelts
     steps:
       - restore_cache_checkout:
-          checkout_type: android
+          checkout_type: node
       - run_yarn
 
       - install_github_bot_deps
 
       - run:
           name: Install additional GitHub bot dependencies
-          command: apt update && apt install -y shellcheck jq
+          command: sudo apt update && sudo apt install -y shellcheck jq
 
       - run:
           name: Run linters against modified files (analysis-bot)
@@ -264,21 +264,16 @@
   #    JOBS: Analyze Code
   # -------------------------
   analyze_code:
-    executor: reactnativeandroid
+    executor: nodelts
     steps:
       - restore_cache_checkout:
-          checkout_type: android
+          checkout_type: node
       - setup_artifacts
       - run_yarn
 
       - run:
           name: Lint code
           command: scripts/circleci/exec_swallow_error.sh yarn lint --format junit -o ./reports/junit/eslint/results.xml
-          when: always
-
-      - run:
-          name: Lint Java
-          command: scripts/circleci/exec_swallow_error.sh yarn lint-java --check
           when: always
 
       - run:
@@ -502,10 +497,6 @@
 
       # Keep configuring Android dependencies while AVD boots up
 
-      # Temp - redownload expired yarn key before apt-get
-      - run:
-          name: Setup yarn key
-          command: curl -sS https://dl.yarnpkg.com/debian/pubkey.gpg | apt-key add -
       - run:
           name: Install rsync, zip
           command: apt-get update -y && apt-get install rsync zip -y
@@ -615,11 +606,11 @@
         default: false
     environment:
       - ANDROID_HOME: "C:\\Android\\android-sdk"
-      - ANDROID_NDK: "C:\\Android\\android-sdk\\ndk\\20.1.5948944"
+      - ANDROID_NDK: "C:\\Android\\android-sdk\\ndk\\19.2.5345600"
       - ANDROID_BUILD_VERSION: 28
       - ANDROID_TOOLS_VERSION: 29.0.3
       - GRADLE_OPTS: -Dorg.gradle.daemon=false
-      - NDK_VERSION: 20.1.5948944
+      - NDK_VERSION: 19.2.5345600
     steps:
       - checkout
 
@@ -635,6 +626,7 @@
       - restore_cache:
           keys:
             - v1-win-yarn-cache-{{ arch }}-{{ checksum "yarn.lock" }}
+            - v1-win-yarn-cache-{{ arch }}-
       - run:
           name: "Yarn: Install Dependencies"
           command: yarn install --frozen-lockfile --non-interactive
@@ -643,11 +635,9 @@
           paths:
             - C:\Users\circleci\AppData\Local\Yarn
 
-      # Try to install the SDK up to 3 times, since network flakiness can cause install failures
-      # Using a timeout of 9 mins, as circle ci will timeout if there is no output for 10 mins
       - run:
           name: Install Android SDK Tools
-          command: choco install android-sdk --timeout 540; if (!$?) { choco install android-sdk --timeout 540 --force --forcedependencies}; if (!$?) { choco install android-sdk  --force --forcedependencies}
+          command: choco install android-sdk
 
       - run:
           name: Setup Android SDKs
@@ -787,25 +777,20 @@
           run_unit_tests: true
           requires:
             - setup_ios
-      # DISABLED: USE_FRAMEWORKS=1 not supported by Flipper
-      # - test_ios:
-      #     name: test_ios_unit_frameworks_jsc
-      #     use_frameworks: true
-      #     run_unit_tests: true
-      #     requires:
-      #       - setup_ios
+      - test_ios:
+          name: test_ios_unit_frameworks_jsc
+          use_frameworks: true
+          run_unit_tests: true
+          requires:
+            - setup_ios
       - test_ios:
           name: test_ios_unit_hermes
           use_hermes: true
           run_unit_tests: true
           requires:
             - setup_ios
-<<<<<<< HEAD
-      # DISABLED: USE_FRAMEWORKS=1 not supported by Flipper
-=======
       # Hermes doesn't support dynamic frameworks right now.
       # The following configuration will fail.
->>>>>>> ace025d2
       # - test_ios:
       #     name: test_ios_unit_frameworks_hermes
       #     use_hermes: true
@@ -813,16 +798,11 @@
       #     run_unit_tests: true
       #     requires:
       #       - setup_ios
-<<<<<<< HEAD
-      # DISABLED: Detox tests need to be fixed
-=======
->>>>>>> ace025d2
       # - test_ios:
       #     name: test_ios_detox
       #     run_detox_tests: true
       #     requires:
       #       - setup_ios
-      # DISABLED: USE_FRAMEWORKS=1 not supported by Flipper
       # - test_ios:
       #     name: test_ios_detox_frameworks
       #     use_frameworks: true
@@ -872,50 +852,43 @@
 
   analysis:
     jobs:
-      - setup:
-          name: setup_js
+      - setup
+      # Run lints on every commit other than those to the gh-pages branch
+      - analyze_code:
+          requires:
+            - setup
+          filters:
+            branches:
+              ignore: gh-pages
+
+      # Run code checks on PRs from forks
+      - analyze_pr:
+          requires:
+            - setup
+          filters:
+            branches:
+              only: /^pull\/.*$/
+
+      # Gather coverage
+      - js_coverage:
+          requires:
+            - setup
+  nightly:
+    triggers:
+      - schedule:
+          cron: "0 0 * * *"
+          filters:
+            branches:
+              only:
+                - master
+    jobs:
+      - nightly_job
 
       - setup:
           name: setup_android
           checkout_type: android
           executor: reactnativeandroid
 
-      # Run lints on every commit other than those to the gh-pages branch
-      - analyze_code:
-          requires:
-            - setup_android
-          filters:
-            branches:
-              ignore: gh-pages
-
-      # Run code checks on PRs from forks
-      - analyze_pr:
-          requires:
-            - setup_android
-          filters:
-            branches:
-              only: /^pull\/.*$/
-
-      # Gather coverage
-      - js_coverage:
-          requires:
-            - setup_js
-  nightly:
-    triggers:
-      - schedule:
-          cron: "0 0 * * *"
-          filters:
-            branches:
-              only:
-                - master
-    jobs:
-      - nightly_job
-
-      - setup:
-          name: setup_android
-          checkout_type: android
-          executor: reactnativeandroid
-
       - publish_npm_package:
           publish_npm_args: --nightly
           requires:
